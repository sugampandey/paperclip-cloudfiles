--- conflicted
+++ resolved
@@ -47,11 +47,7 @@
 # documentation for Paperclip::ClassMethods for more useful information.
 module Paperclip
 
-<<<<<<< HEAD
-  VERSION = "2.3.1.1.6"
-=======
   VERSION = "2.3.2"
->>>>>>> a4d1b0eb
 
   class << self
     # Provides configurability to Paperclip. There are a number of options available, such as:
