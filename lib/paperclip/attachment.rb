module Paperclip
  # The Attachment class manages the files for a given attachment. It saves when the model saves,
  # deletes when the model is destroyed, and processes the file upon assignment.
  class Attachment
    
    def self.default_options
      @default_options ||= {
        :url           => "/:attachment/:id/:style/:basename.:extension",
        :path          => ":rails_root/public/:attachment/:id/:style/:basename.:extension",
        :styles        => {},
        :default_url   => "/:attachment/:style/missing.png",
        :default_style => :original,
        :validations   => [],
        :storage       => :filesystem
      }
    end

    attr_reader :name, :instance, :styles, :default_style, :convert_options

    # Creates an Attachment object. +name+ is the name of the attachment, +instance+ is the
    # ActiveRecord object instance it's attached to, and +options+ is the same as the hash
    # passed to +has_attached_file+.
    def initialize name, instance, options = {}
      @name              = name
      @instance          = instance

      options = self.class.default_options.merge(options)

      @url               = options[:url]
      @path              = options[:path]
      @styles            = options[:styles]
      @default_url       = options[:default_url]
      @validations       = options[:validations]
      @default_style     = options[:default_style]
      @storage           = options[:storage]
      @whiny_thumbnails  = options[:whiny_thumbnails]
<<<<<<< HEAD
      @convert_options   = options[:convert_options] || {}
=======
      @convert_options   = options[:thumbnail_convert_options]
>>>>>>> 4b98e8f1
      @options           = options
      @queued_for_delete = []
      @queued_for_write  = {}
      @errors            = []
      @validation_errors = nil
      @dirty             = false

      normalize_style_definition
      initialize_storage

      logger.info("[paperclip] Paperclip attachment #{name} on #{instance.class} initialized.")
    end

    # What gets called when you call instance.attachment = File. It clears errors,
    # assigns attributes, processes the file, and runs validations. It also queues up
    # the previous file for deletion, to be flushed away on #save of its host.
    # In addition to form uploads, you can also assign another Paperclip attachment:
    #   new_user.avatar = old_user.avatar
    def assign uploaded_file
      %w(file_name).each do |field|
        unless @instance.class.column_names.include?("#{name}_#{field}")
          raise PaperclipError.new("#{self} model does not have required column '#{name}_#{field}'")
        end
      end

      if uploaded_file.is_a?(Paperclip::Attachment)
        uploaded_file = uploaded_file.to_file(:original)
      end

      return nil unless valid_assignment?(uploaded_file)
      logger.info("[paperclip] Assigning #{uploaded_file.inspect} to #{name}")

      queue_existing_for_delete
      @errors            = []
      @validation_errors = nil

      return nil if uploaded_file.nil?

      logger.info("[paperclip] Writing attributes for #{name}")
      @queued_for_write[:original]        = uploaded_file.to_tempfile
      @instance[:"#{@name}_file_name"]    = uploaded_file.original_filename.strip.gsub /[^\w\d\.\-]+/, '_'
      @instance[:"#{@name}_content_type"] = uploaded_file.content_type.strip
      @instance[:"#{@name}_file_size"]    = uploaded_file.size.to_i
      @instance[:"#{@name}_updated_at"]   = Time.now

      @dirty = true

      post_process
    ensure
      validate
    end

    # Returns the public URL of the attachment, with a given style. Note that this
    # does not necessarily need to point to a file that your web server can access
    # and can point to an action in your app, if you need fine grained security.
    # This is not recommended if you don't need the security, however, for
    # performance reasons.
    def url style = default_style
      url = original_filename.nil? ? interpolate(@default_url, style) : interpolate(@url, style)
      updated_at ? [url, updated_at].compact.join(url.include?("?") ? "&" : "?") : url
    end

    # Returns the path of the attachment as defined by the :path option. If the
    # file is stored in the filesystem the path refers to the path of the file on
    # disk. If the file is stored in S3, the path is the "key" part of the URL,
    # and the :bucket option refers to the S3 bucket.
    def path style = nil #:nodoc:
      interpolate(@path, style)
    end

    # Alias to +url+
    def to_s style = nil
      url(style)
    end

    # Returns true if there are no errors on this attachment.
    def valid?
      validate
      errors.length == 0
    end

    # Returns an array containing the errors on this attachment.
    def errors
      @errors.compact.uniq
    end

    # Returns true if there are changes that need to be saved.
    def dirty?
      @dirty
    end

    # Saves the file, if there are no errors. If there are, it flushes them to
    # the instance's errors and returns false, cancelling the save.
    def save
      if valid?
        logger.info("[paperclip] Saving files for #{name}")
        flush_deletes
        flush_writes
        @dirty = false
        true
      else
        logger.info("[paperclip] Errors on #{name}. Not saving.")
        flush_errors
        false
      end
    end

    # Returns the name of the file as originally assigned, and as lives in the
    # <attachment>_file_name attribute of the model.
    def original_filename
      instance[:"#{name}_file_name"]
    end
    
    def updated_at
      time = instance[:"#{name}_updated_at"]
      time && time.to_i
    end

    # A hash of procs that are run during the interpolation of a path or url.
    # A variable of the format :name will be replaced with the return value of
    # the proc named ":name". Each lambda takes the attachment and the current
    # style as arguments. This hash can be added to with your own proc if
    # necessary.
    def self.interpolations
      @interpolations ||= {
        :rails_root   => lambda{|attachment,style| RAILS_ROOT },
        :rails_env    => lambda{|attachment,style| RAILS_ENV },
        :class        => lambda do |attachment,style|
                           attachment.instance.class.name.underscore.pluralize
                         end,
        :basename     => lambda do |attachment,style|
                           attachment.original_filename.gsub(File.extname(attachment.original_filename), "")
                         end,
        :extension    => lambda do |attachment,style| 
                           ((style = attachment.styles[style]) && style.last) ||
                           File.extname(attachment.original_filename).gsub(/^\.+/, "")
                         end,
        :id           => lambda{|attachment,style| attachment.instance.id },
        :id_partition => lambda do |attachment, style|
                           ("%09d" % attachment.instance.id).scan(/\d{3}/).join("/")
                         end,
        :attachment   => lambda{|attachment,style| attachment.name.to_s.downcase.pluralize },
        :style        => lambda{|attachment,style| style || attachment.default_style },
      }
    end

    # This method really shouldn't be called that often. It's expected use is in the
    # paperclip:refresh rake task and that's it. It will regenerate all thumbnails
    # forcefully, by reobtaining the original file and going through the post-process
    # again.
    def reprocess!
      new_original = Tempfile.new("paperclip-reprocess")
      if old_original = to_file(:original)
        new_original.write( old_original.read )
        new_original.rewind

        @queued_for_write = { :original => new_original }
        post_process

        old_original.close if old_original.respond_to?(:close)

        save
      else
        true
      end
    end
    
    def file?
      !original_filename.blank?
    end

    private

    def logger
      instance.logger
    end

    def valid_assignment? file #:nodoc:
      file.nil? || (file.respond_to?(:original_filename) && file.respond_to?(:content_type))
    end

    def validate #:nodoc:
      unless @validation_errors
        @validation_errors = @validations.collect do |v|
          v.call(self, instance)
        end.flatten.compact.uniq
        @errors += @validation_errors
      end
      @validation_errors
    end

    def normalize_style_definition
      @styles.each do |name, args|
        dimensions, format = [args, nil].flatten[0..1]
        format             = nil if format == ""
        @styles[name]      = [dimensions, format]
      end
    end

    def initialize_storage
      @storage_module = Paperclip::Storage.const_get(@storage.to_s.capitalize)
      self.extend(@storage_module)
    end

    def post_process #:nodoc:
      return if @queued_for_write[:original].nil?
      logger.info("[paperclip] Post-processing #{name}")
      @styles.each do |name, args|
        begin
          dimensions, format = args
          dimensions = dimensions.call(instance) if dimensions.respond_to? :call
          @queued_for_write[name] = Thumbnail.make(@queued_for_write[:original], 
                                                   dimensions,
                                                   format, 
<<<<<<< HEAD
                                                   convert_options[name],
                                                   @whiny_thumnails)
=======
                                                   @whiny_thumnails,
                                                   @convert_options)
>>>>>>> 4b98e8f1
        rescue PaperclipError => e
          @errors << e.message if @whiny_thumbnails
        end
      end
    end

    def interpolate pattern, style = default_style #:nodoc:
      interpolations = self.class.interpolations.sort{|a,b| a.first.to_s <=> b.first.to_s }
      interpolations.reverse.inject( pattern.dup ) do |result, interpolation|
        tag, blk = interpolation
        result.gsub(/:#{tag}/) do |match|
          blk.call( self, style )
        end
      end
    end

    def queue_existing_for_delete #:nodoc:
      return unless file?
      logger.info("[paperclip] Queueing the existing files for #{name} for deletion.")
      @queued_for_delete += [:original, *@styles.keys].uniq.map do |style|
        path(style) if exists?(style)
      end.compact
      @instance[:"#{@name}_file_name"]    = nil
      @instance[:"#{@name}_content_type"] = nil
      @instance[:"#{@name}_file_size"]    = nil
      @instance[:"#{@name}_updated_at"]   = nil
    end

    def flush_errors #:nodoc:
      @errors.each do |error|
        instance.errors.add(name, error)
      end
    end

  end
end
<|MERGE_RESOLUTION|>--- conflicted
+++ resolved
@@ -34,11 +34,7 @@
       @default_style     = options[:default_style]
       @storage           = options[:storage]
       @whiny_thumbnails  = options[:whiny_thumbnails]
-<<<<<<< HEAD
       @convert_options   = options[:convert_options] || {}
-=======
-      @convert_options   = options[:thumbnail_convert_options]
->>>>>>> 4b98e8f1
       @options           = options
       @queued_for_delete = []
       @queued_for_write  = {}
@@ -243,6 +239,10 @@
       self.extend(@storage_module)
     end
 
+    def extra_options_for(style) #:nodoc:
+      [ convert_options[style], convert_options[:all] ].compact.join(" ")
+    end
+
     def post_process #:nodoc:
       return if @queued_for_write[:original].nil?
       logger.info("[paperclip] Post-processing #{name}")
@@ -253,13 +253,8 @@
           @queued_for_write[name] = Thumbnail.make(@queued_for_write[:original], 
                                                    dimensions,
                                                    format, 
-<<<<<<< HEAD
-                                                   convert_options[name],
+                                                   extra_options_for(name),
                                                    @whiny_thumnails)
-=======
-                                                   @whiny_thumnails,
-                                                   @convert_options)
->>>>>>> 4b98e8f1
         rescue PaperclipError => e
           @errors << e.message if @whiny_thumbnails
         end
