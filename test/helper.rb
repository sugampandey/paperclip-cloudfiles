$:.reject! { |e| e.include? 'TextMate' }

require 'rubygems'
require 'tempfile'
<<<<<<< HEAD
require 'cloudfiles'
=======
require 'test/unit'
>>>>>>> a4d1b0eb

require 'shoulda'
require 'mocha'

case ENV['RAILS_VERSION']
when '2.1' then
  gem 'activerecord',  '~>2.1.0'
  gem 'activesupport', '~>2.1.0'
  gem 'actionpack',    '~>2.1.0'
when '3.0' then
  gem 'activerecord',  '~>3.0.0'
  gem 'activesupport', '~>3.0.0'
  gem 'actionpack',    '~>3.0.0'
else
  gem 'activerecord',  '~>2.3.0'
  gem 'activesupport', '~>2.3.0'
  gem 'actionpack',    '~>2.3.0'
end

require 'active_record'
require 'active_record/version'
require 'active_support'
require 'action_pack'

puts "Testing againt version #{ActiveRecord::VERSION::STRING}"

begin
  require 'ruby-debug'
rescue LoadError => e
  puts "debugger disabled"
end

ROOT = File.join(File.dirname(__FILE__), '..')

def silence_warnings
  old_verbose, $VERBOSE = $VERBOSE, nil
  yield
ensure
  $VERBOSE = old_verbose
end

class Test::Unit::TestCase
  def setup
    silence_warnings do
      Object.const_set(:Rails, stub('Rails', :root => ROOT, :env => 'test'))
    end
  end
end

$LOAD_PATH << File.join(ROOT, 'lib')
$LOAD_PATH << File.join(ROOT, 'lib', 'paperclip')

require File.join(ROOT, 'lib', 'paperclip.rb')

require 'shoulda_macros/paperclip'

FIXTURES_DIR = File.join(File.dirname(__FILE__), "fixtures") 
config = YAML::load(IO.read(File.dirname(__FILE__) + '/database.yml'))
ActiveRecord::Base.logger = Logger.new(File.dirname(__FILE__) + "/debug.log")
ActiveRecord::Base.establish_connection(config['test'])

def reset_class class_name
  ActiveRecord::Base.send(:include, Paperclip)
  Object.send(:remove_const, class_name) rescue nil
  klass = Object.const_set(class_name, Class.new(ActiveRecord::Base))
  klass.class_eval{ include Paperclip }
  klass
end

def reset_table table_name, &block
  block ||= lambda { |table| true }
  ActiveRecord::Base.connection.create_table :dummies, {:force => true}, &block
end

def modify_table table_name, &block
  ActiveRecord::Base.connection.change_table :dummies, &block
end

def rebuild_model options = {}
  ActiveRecord::Base.connection.create_table :dummies, :force => true do |table|
    table.column :other, :string
    table.column :avatar_file_name, :string
    table.column :avatar_content_type, :string
    table.column :avatar_file_size, :integer
    table.column :avatar_updated_at, :datetime
  end
  rebuild_class options
end

def rebuild_class options = {}
  ActiveRecord::Base.send(:include, Paperclip)
  Object.send(:remove_const, "Dummy") rescue nil
  Object.const_set("Dummy", Class.new(ActiveRecord::Base))
  Dummy.class_eval do
    include Paperclip
    has_attached_file :avatar, options
  end
end

class FakeModel
  attr_accessor :avatar_file_name,
                :avatar_file_size,
                :avatar_last_updated,
                :avatar_content_type,
                :id

  def errors
    @errors ||= []
  end

  def run_paperclip_callbacks name, *args
  end

end

def attachment options
  Paperclip::Attachment.new(:avatar, FakeModel.new, options)
end

def silence_warnings
  old_verbose, $VERBOSE = $VERBOSE, nil
  yield
ensure
  $VERBOSE = old_verbose
end

def should_accept_dummy_class
  should "accept the class" do
    assert_accepts @matcher, @dummy_class
  end

  should "accept an instance of that class" do
    assert_accepts @matcher, @dummy_class.new
  end
end

def should_reject_dummy_class
  should "reject the class" do
    assert_rejects @matcher, @dummy_class
  end

  should "reject an instance of that class" do
    assert_rejects @matcher, @dummy_class.new
  end
end<|MERGE_RESOLUTION|>--- conflicted
+++ resolved
@@ -2,11 +2,8 @@
 
 require 'rubygems'
 require 'tempfile'
-<<<<<<< HEAD
 require 'cloudfiles'
-=======
 require 'test/unit'
->>>>>>> a4d1b0eb
 
 require 'shoulda'
 require 'mocha'
