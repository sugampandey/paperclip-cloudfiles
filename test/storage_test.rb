--- conflicted
+++ resolved
@@ -290,7 +290,6 @@
       end
     end
   end
-<<<<<<< HEAD
   
   context "An attachment with Cloud Files storage" do
     setup do
@@ -361,9 +360,6 @@
   end
   
   
-=======
-
->>>>>>> a4d1b0eb
   context "An attachment with S3 storage and bucket defined as a Proc" do
     setup do
       AWS::S3::Base.stubs(:establish_connection!)
