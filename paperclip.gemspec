$LOAD_PATH << File.join(File.dirname(__FILE__), 'lib')
require 'paperclip'

include_files = ["README*", "LICENSE", "Rakefile", "init.rb", "{generators,lib,tasks,test,shoulda_macros}/**/*"].map do |glob|
  Dir[glob]
end.flatten
exclude_files = ["test/s3.yml", "test/debug.log", "test/paperclip.db", "test/doc", "test/doc/*", "test/pkg", "test/pkg/*", "test/tmp", "test/tmp/*"].map do |glob|
  Dir[glob]
end.flatten

<<<<<<< HEAD
  s.required_rubygems_version = Gem::Requirement.new(">= 0") if s.respond_to? :required_rubygems_version=
  s.authors = ["Jon Yurek"]
  s.date = %q{2009-11-02}
  s.email = %q{jyurek@thoughtbot.com}
  s.extra_rdoc_files = ["README.rdoc"]
  s.files = ["README.rdoc", "LICENSE", "Rakefile", "init.rb", "generators/paperclip", "generators/paperclip/paperclip_generator.rb", "generators/paperclip/templates", "generators/paperclip/templates/paperclip_migration.rb.erb", "generators/paperclip/USAGE", "lib/paperclip", "lib/paperclip/attachment.rb", "lib/paperclip/callback_compatability.rb", "lib/paperclip/geometry.rb", "lib/paperclip/interpolations.rb", "lib/paperclip/iostream.rb", "lib/paperclip/matchers", "lib/paperclip/matchers/have_attached_file_matcher.rb", "lib/paperclip/matchers/validate_attachment_content_type_matcher.rb", "lib/paperclip/matchers/validate_attachment_presence_matcher.rb", "lib/paperclip/matchers/validate_attachment_size_matcher.rb", "lib/paperclip/matchers.rb", "lib/paperclip/processor.rb", "lib/paperclip/storage.rb", "lib/paperclip/thumbnail.rb", "lib/paperclip/upfile.rb", "lib/paperclip.rb", "tasks/paperclip_tasks.rake", "test/attachment_test.rb", "test/cloudfiles.yml", "test/database.yml", "test/fixtures", "test/fixtures/12k.png", "test/fixtures/50x50.png", "test/fixtures/5k.png", "test/fixtures/bad.png", "test/fixtures/s3.yml", "test/fixtures/text.txt", "test/fixtures/twopage.pdf", "test/geometry_test.rb", "test/helper.rb", "test/integration_test.rb", "test/interpolations_test.rb", "test/iostream_test.rb", "test/matchers", "test/matchers/have_attached_file_matcher_test.rb", "test/matchers/validate_attachment_content_type_matcher_test.rb", "test/matchers/validate_attachment_presence_matcher_test.rb", "test/matchers/validate_attachment_size_matcher_test.rb", "test/paperclip_test.rb", "test/processor_test.rb", "test/storage_test.rb", "test/thumbnail_test.rb", "test/upfile_test.rb", "shoulda_macros/paperclip.rb"]
  s.homepage = %q{http://www.thoughtbot.com/projects/paperclip}
  s.rdoc_options = ["--line-numbers", "--inline-source"]
  s.require_paths = ["lib"]
  s.requirements = ["ImageMagick"]
  s.rubyforge_project = %q{paperclip}
  s.rubygems_version = %q{1.3.5}
  s.summary = %q{File attachments as attributes for ActiveRecord}

  if s.respond_to? :specification_version then
    current_version = Gem::Specification::CURRENT_SPECIFICATION_VERSION
    s.specification_version = 3

    if Gem::Version.new(Gem::RubyGemsVersion) >= Gem::Version.new('1.2.0') then
      s.add_development_dependency(%q<thoughtbot-shoulda>, [">= 0"])
      s.add_development_dependency(%q<jferris-mocha>, ["= 0.9.5.0.1241126838"])
      s.add_development_dependency(%q<aws-s3>, [">= 0"])
      s.add_development_dependency(%q<cloudfiles>, [">= 1.4.1"])
      s.add_development_dependency(%q<sqlite3-ruby>, [">= 0"])
      s.add_development_dependency(%q<activerecord>, [">= 0"])
      s.add_development_dependency(%q<activesupport>, [">= 0"])
    else
      s.add_dependency(%q<thoughtbot-shoulda>, [">= 0"])
      s.add_dependency(%q<jferris-mocha>, ["= 0.9.5.0.1241126838"])
      s.add_dependency(%q<aws-s3>, [">= 0"])
      s.add_dependency(%q<cloudfiles>, [">= 1.4.1"])
      s.add_dependency(%q<sqlite3-ruby>, [">= 0"])
      s.add_dependency(%q<activerecord>, [">= 0"])
      s.add_dependency(%q<activesupport>, [">= 0"])
    end
  else
    s.add_dependency(%q<thoughtbot-shoulda>, [">= 0"])
    s.add_dependency(%q<jferris-mocha>, ["= 0.9.5.0.1241126838"])
    s.add_dependency(%q<aws-s3>, [">= 0"])
    s.add_dependency(%q<cloudfiles>, [">= 1.4.1"])
    s.add_dependency(%q<sqlite3-ruby>, [">= 0"])
    s.add_dependency(%q<activerecord>, [">= 0"])
    s.add_dependency(%q<activesupport>, [">= 0"])
  end
end
=======
spec = Gem::Specification.new do |s| 
  s.name              = "paperclip"
  s.version           = Paperclip::VERSION
  s.author            = "Jon Yurek"
  s.email             = "jyurek@thoughtbot.com"
  s.homepage          = "http://www.thoughtbot.com/projects/paperclip"
  s.description       = "Easy upload management for ActiveRecord"
  s.platform          = Gem::Platform::RUBY
  s.summary           = "File attachments as attributes for ActiveRecord"
  s.files             = include_files - exclude_files
  s.require_path      = "lib"
  s.test_files        = Dir["test/**/test_*.rb"]
  s.rubyforge_project = "paperclip"
  s.has_rdoc          = true
  s.extra_rdoc_files  = Dir["README*"]
  s.rdoc_options << '--line-numbers' << '--inline-source'
  s.requirements << "ImageMagick"
  s.add_development_dependency 'shoulda'
  s.add_development_dependency 'mocha'
  s.add_development_dependency 'aws-s3'
  s.add_development_dependency 'sqlite3-ruby'
  s.add_development_dependency 'active_record'
  s.add_development_dependency 'active_support'
end
>>>>>>> a4d1b0eb
<|MERGE_RESOLUTION|>--- conflicted
+++ resolved
@@ -8,53 +8,6 @@
   Dir[glob]
 end.flatten
 
-<<<<<<< HEAD
-  s.required_rubygems_version = Gem::Requirement.new(">= 0") if s.respond_to? :required_rubygems_version=
-  s.authors = ["Jon Yurek"]
-  s.date = %q{2009-11-02}
-  s.email = %q{jyurek@thoughtbot.com}
-  s.extra_rdoc_files = ["README.rdoc"]
-  s.files = ["README.rdoc", "LICENSE", "Rakefile", "init.rb", "generators/paperclip", "generators/paperclip/paperclip_generator.rb", "generators/paperclip/templates", "generators/paperclip/templates/paperclip_migration.rb.erb", "generators/paperclip/USAGE", "lib/paperclip", "lib/paperclip/attachment.rb", "lib/paperclip/callback_compatability.rb", "lib/paperclip/geometry.rb", "lib/paperclip/interpolations.rb", "lib/paperclip/iostream.rb", "lib/paperclip/matchers", "lib/paperclip/matchers/have_attached_file_matcher.rb", "lib/paperclip/matchers/validate_attachment_content_type_matcher.rb", "lib/paperclip/matchers/validate_attachment_presence_matcher.rb", "lib/paperclip/matchers/validate_attachment_size_matcher.rb", "lib/paperclip/matchers.rb", "lib/paperclip/processor.rb", "lib/paperclip/storage.rb", "lib/paperclip/thumbnail.rb", "lib/paperclip/upfile.rb", "lib/paperclip.rb", "tasks/paperclip_tasks.rake", "test/attachment_test.rb", "test/cloudfiles.yml", "test/database.yml", "test/fixtures", "test/fixtures/12k.png", "test/fixtures/50x50.png", "test/fixtures/5k.png", "test/fixtures/bad.png", "test/fixtures/s3.yml", "test/fixtures/text.txt", "test/fixtures/twopage.pdf", "test/geometry_test.rb", "test/helper.rb", "test/integration_test.rb", "test/interpolations_test.rb", "test/iostream_test.rb", "test/matchers", "test/matchers/have_attached_file_matcher_test.rb", "test/matchers/validate_attachment_content_type_matcher_test.rb", "test/matchers/validate_attachment_presence_matcher_test.rb", "test/matchers/validate_attachment_size_matcher_test.rb", "test/paperclip_test.rb", "test/processor_test.rb", "test/storage_test.rb", "test/thumbnail_test.rb", "test/upfile_test.rb", "shoulda_macros/paperclip.rb"]
-  s.homepage = %q{http://www.thoughtbot.com/projects/paperclip}
-  s.rdoc_options = ["--line-numbers", "--inline-source"]
-  s.require_paths = ["lib"]
-  s.requirements = ["ImageMagick"]
-  s.rubyforge_project = %q{paperclip}
-  s.rubygems_version = %q{1.3.5}
-  s.summary = %q{File attachments as attributes for ActiveRecord}
-
-  if s.respond_to? :specification_version then
-    current_version = Gem::Specification::CURRENT_SPECIFICATION_VERSION
-    s.specification_version = 3
-
-    if Gem::Version.new(Gem::RubyGemsVersion) >= Gem::Version.new('1.2.0') then
-      s.add_development_dependency(%q<thoughtbot-shoulda>, [">= 0"])
-      s.add_development_dependency(%q<jferris-mocha>, ["= 0.9.5.0.1241126838"])
-      s.add_development_dependency(%q<aws-s3>, [">= 0"])
-      s.add_development_dependency(%q<cloudfiles>, [">= 1.4.1"])
-      s.add_development_dependency(%q<sqlite3-ruby>, [">= 0"])
-      s.add_development_dependency(%q<activerecord>, [">= 0"])
-      s.add_development_dependency(%q<activesupport>, [">= 0"])
-    else
-      s.add_dependency(%q<thoughtbot-shoulda>, [">= 0"])
-      s.add_dependency(%q<jferris-mocha>, ["= 0.9.5.0.1241126838"])
-      s.add_dependency(%q<aws-s3>, [">= 0"])
-      s.add_dependency(%q<cloudfiles>, [">= 1.4.1"])
-      s.add_dependency(%q<sqlite3-ruby>, [">= 0"])
-      s.add_dependency(%q<activerecord>, [">= 0"])
-      s.add_dependency(%q<activesupport>, [">= 0"])
-    end
-  else
-    s.add_dependency(%q<thoughtbot-shoulda>, [">= 0"])
-    s.add_dependency(%q<jferris-mocha>, ["= 0.9.5.0.1241126838"])
-    s.add_dependency(%q<aws-s3>, [">= 0"])
-    s.add_dependency(%q<cloudfiles>, [">= 1.4.1"])
-    s.add_dependency(%q<sqlite3-ruby>, [">= 0"])
-    s.add_dependency(%q<activerecord>, [">= 0"])
-    s.add_dependency(%q<activesupport>, [">= 0"])
-  end
-end
-=======
 spec = Gem::Specification.new do |s| 
   s.name              = "paperclip"
   s.version           = Paperclip::VERSION
@@ -79,4 +32,3 @@
   s.add_development_dependency 'active_record'
   s.add_development_dependency 'active_support'
 end
->>>>>>> a4d1b0eb
